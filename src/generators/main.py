"""Main module for running generators."""

import argparse
import importlib
import json
from pathlib import Path


def main() -> None:
    """Main function for running generators."""
    parser = argparse.ArgumentParser()
<<<<<<< HEAD
    parser.add_argument("--doi", type=str, required=True, help="DOI of the paper")
    parser.add_argument("--gen-uid", type=str, required=True, help="UID of the generator")
    parser.add_argument("--algo-name", type=str, required=True, help="Algorithm name")
    parser.add_argument(
        "--alt-index", type=int, required=True, help="Unique index of an alternative result"
    )
    parser.add_argument(
        "--additional-config",
        type=str,
        default="",
        help="Optional additional config for running the algo",
    )

=======
    parser.add_argument('--doi', type=str, required=True, help='DOI of the paper')
    parser.add_argument('--gen-uid', type=str, required=True, help='UID of the generator')
    parser.add_argument('--algo-name', type=str, required=True, help='Algorithm name')
    parser.add_argument('--max-num-samples', type=int, default=10, help='Maximal number of samples of permutations to generate')
    parser.add_argument('--llm', type=str, default='gpt-4o-2024-08-06', help='LLM to use for processing')
    parser.add_argument('--additional-config', type=str, default='', help='Optional additional config for running the algo')
    
>>>>>>> 09ee5799
    args = parser.parse_args()

    doi = args.doi
    uid = args.gen_uid
    algo_name = args.algo_name
    max_num_samples = args.max_num_samples
    llm = args.llm
    additional_config = args.additional_config

    paper_path = Path(f"papers/{doi}/original_paper.txt")
    if not paper_path.exists():
        print(f"File {paper_path} does not exist")
        return

    with paper_path.open() as f:
        paper_content = f.read()
        print(f"Successfully read file {paper_path}")

    try:
        module = importlib.import_module(f"src.generators.{uid}")
        print(f"Successfully imported module {uid}")
    except ImportError as e:
        print(f"Module {uid} does not exist: {e}")
        return

    try:
        outputs = module.run(paper_content, max_num_samples, llm)
        print(f"Successfully ran module {uid}")
    except Exception as e:
        print(f"Error running module {uid}: {e}")
        return
<<<<<<< HEAD

    output_filename = f"gen_{uid}_{algo_name}_alt{alt_index}"
=======
    
    output_filename = f'gen_{uid}_algo{algo_name}_{llm}'
>>>>>>> 09ee5799
    if additional_config:
        output_filename += f"_{additional_config}"
    output_filename += ".json"
    output_path = Path(f"papers/{doi}/{output_filename}")

    with output_path.open("w") as f:
        json.dump(outputs, f, indent=4)
        print(f"Successfully saved file {output_path}")


if __name__ == "__main__":
    main()<|MERGE_RESOLUTION|>--- conflicted
+++ resolved
@@ -9,12 +9,17 @@
 def main() -> None:
     """Main function for running generators."""
     parser = argparse.ArgumentParser()
-<<<<<<< HEAD
     parser.add_argument("--doi", type=str, required=True, help="DOI of the paper")
     parser.add_argument("--gen-uid", type=str, required=True, help="UID of the generator")
     parser.add_argument("--algo-name", type=str, required=True, help="Algorithm name")
     parser.add_argument(
-        "--alt-index", type=int, required=True, help="Unique index of an alternative result"
+        "--max-num-samples",
+        type=int,
+        default=10,
+        help="Maximal number of samples of permutations to generate",
+    )
+    parser.add_argument(
+        "--llm", type=str, default="gpt-4o-2024-08-06", help="LLM to use for processing"
     )
     parser.add_argument(
         "--additional-config",
@@ -23,15 +28,6 @@
         help="Optional additional config for running the algo",
     )
 
-=======
-    parser.add_argument('--doi', type=str, required=True, help='DOI of the paper')
-    parser.add_argument('--gen-uid', type=str, required=True, help='UID of the generator')
-    parser.add_argument('--algo-name', type=str, required=True, help='Algorithm name')
-    parser.add_argument('--max-num-samples', type=int, default=10, help='Maximal number of samples of permutations to generate')
-    parser.add_argument('--llm', type=str, default='gpt-4o-2024-08-06', help='LLM to use for processing')
-    parser.add_argument('--additional-config', type=str, default='', help='Optional additional config for running the algo')
-    
->>>>>>> 09ee5799
     args = parser.parse_args()
 
     doi = args.doi
@@ -46,7 +42,7 @@
         print(f"File {paper_path} does not exist")
         return
 
-    with paper_path.open() as f:
+    with paper_path.open("r") as f:
         paper_content = f.read()
         print(f"Successfully read file {paper_path}")
 
@@ -63,13 +59,8 @@
     except Exception as e:
         print(f"Error running module {uid}: {e}")
         return
-<<<<<<< HEAD
 
-    output_filename = f"gen_{uid}_{algo_name}_alt{alt_index}"
-=======
-    
-    output_filename = f'gen_{uid}_algo{algo_name}_{llm}'
->>>>>>> 09ee5799
+    output_filename = f"gen_{uid}_algo{algo_name}_{llm}"
     if additional_config:
         output_filename += f"_{additional_config}"
     output_filename += ".json"
